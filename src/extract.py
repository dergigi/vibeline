--- conflicted
+++ resolved
@@ -12,13 +12,8 @@
 import inflect
 import ollama
 from dotenv import load_dotenv
-<<<<<<< HEAD
 from plugin_manager import PluginManager, Plugin
 from transcript_cleaner import TranscriptCleaner
-=======
-
-from plugin_manager import Plugin, PluginManager
->>>>>>> 96493fd4
 
 # Load environment variables
 load_dotenv()
@@ -121,21 +116,10 @@
 
 def main() -> None:
     # Set up argument parser
-<<<<<<< HEAD
     parser = argparse.ArgumentParser(description='Extract content from transcripts using plugins.')
     parser.add_argument('transcript_file', help='The transcript file to process')
     parser.add_argument('-f', '--force', action='store_true', help='Force overwrite existing output files')
     parser.add_argument('--no-clean', action='store_true', help='Skip transcript cleaning step')
-=======
-    parser = argparse.ArgumentParser(description="Extract content from transcripts using plugins.")
-    parser.add_argument("transcript_file", help="The transcript file to process")
-    parser.add_argument(
-        "-f",
-        "--force",
-        action="store_true",
-        help="Force overwrite existing output files",
-    )
->>>>>>> 96493fd4
     args = parser.parse_args()
 
     # Ensure the default model exists
@@ -169,7 +153,6 @@
     logger.info("Extracting content...")
 
     # Read transcript
-<<<<<<< HEAD
     with open(input_file, 'r', encoding='utf-8') as f:
         original_transcript_text = f.read()
     
@@ -207,10 +190,6 @@
                 transcript_text = original_transcript_text
     else:
         transcript_text = original_transcript_text
-=======
-    with open(input_file, "r", encoding="utf-8") as f:
-        transcript_text = f.read()
->>>>>>> 96493fd4
 
     # Read summary if it exists
     summary_file = input_file.parent / f"{input_file.stem}_summary.txt"
