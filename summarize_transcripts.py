--- conflicted
+++ resolved
@@ -25,7 +25,6 @@
         return f.read()
 
 def process_transcript(transcript_text: str) -> str:
-<<<<<<< HEAD
     """Process a transcript using LLaMA to generate a summary."""
     # Load the appropriate prompt template
     prompt_template = load_prompt_template(transcript_text)
@@ -46,32 +45,6 @@
     
     # Extract the content from the response
     return response['message']['content'].strip()
-=======
-    """Process a transcript using TinyLlama to generate a summary."""
-    prompt = f"""Summarize this transcript concisely:
-
-{transcript_text}
-
-Format the summary as:
-- Topics:
-- Key Points:
-- Actions:
-- Notes:"""
-    
-    # Use Ollama with TinyLlama model to generate the summary
-    try:
-        print("  Generating summary...")
-        response = ollama.chat(model='tinyllama', messages=[
-            {
-                'role': 'user',
-                'content': prompt
-            }
-        ])
-        return response['message']['content']
-    except Exception as e:
-        print(f"  Error during summarization: {str(e)}")
-        raise
->>>>>>> db22e948
 
 def save_summary(summary: str, output_file: Path) -> None:
     """Save the summary to a file."""
